--- conflicted
+++ resolved
@@ -52,12 +52,9 @@
 import { SitePriceCalculator } from "./components/SitePriceCalculator";
 import Link from "next/link";
 import { Checkbox } from "@app/components/ui/checkbox";
-<<<<<<< HEAD
-import { useTranslations } from 'next-intl';
-=======
 import { Alert, AlertDescription, AlertTitle } from "@app/components/ui/alert";
 import { useSupporterStatusContext } from "@app/hooks/useSupporterStatusContext";
->>>>>>> 82573005
+import { useTranslations } from 'next-intl';
 
 const formSchema = z.object({
     licenseKey: z
@@ -385,11 +382,6 @@
                                     </div>
                                 ) : (
                                     <div className="space-y-2">
-<<<<<<< HEAD
-                                        <div className="text-2xl">
-                                            {t('notLicensed')}
-                                        </div>
-=======
                                         {supporterStatus?.visible ? (
                                             <div className="text-2xl">
                                                 Community Edition
@@ -400,7 +392,6 @@
                                                 Community Edition
                                             </div>
                                         )}
->>>>>>> 82573005
                                     </div>
                                 )}
                             </div>
