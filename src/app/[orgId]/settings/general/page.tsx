--- conflicted
+++ resolved
@@ -22,13 +22,8 @@
 import { useEnvContext } from "@app/hooks/useEnvContext";
 import { formatAxiosError } from "@app/lib/api";
 import { AxiosResponse } from "axios";
-<<<<<<< HEAD
 import { DeleteOrgResponse, ListUserOrgsResponse } from "@server/routers/org";
-import { redirect, useRouter } from "next/navigation";
-=======
-import { DeleteOrgResponse, ListOrgsResponse } from "@server/routers/org";
 import { useRouter } from "next/navigation";
->>>>>>> f6a19631
 import {
     SettingsContainer,
     SettingsSection,
@@ -55,14 +50,11 @@
     const router = useRouter();
     const { org } = useOrgContext();
     const api = createApiClient(useEnvContext());
-<<<<<<< HEAD
     const { user } = useUserContext();
 
-=======
->>>>>>> f6a19631
     const [loadingDelete, setLoadingDelete] = useState(false);
     const [loadingSave, setLoadingSave] = useState(false);
-    
+
     const form = useForm<GeneralFormValues>({
         resolver: zodResolver(GeneralFormSchema),
         defaultValues: {
@@ -102,14 +94,10 @@
 
     async function pickNewOrgAndNavigate() {
         try {
-<<<<<<< HEAD
             const res = await api.get<AxiosResponse<ListUserOrgsResponse>>(
                 `/user/${user.userId}/orgs`
             );
 
-=======
-            const res = await api.get<AxiosResponse<ListOrgsResponse>>(`/orgs`);
->>>>>>> f6a19631
             if (res.status === 200) {
                 if (res.data.data.orgs.length > 0) {
                     const orgId = res.data.data.orgs[0].orgId;
@@ -223,7 +211,7 @@
                                         </FormItem>
                                     )}
                                 />
-                                
+
                                 <FormField
                                     control={form.control}
                                     name="subnet"
@@ -231,7 +219,7 @@
                                         <FormItem>
                                             <FormLabel>Subnet</FormLabel>
                                             <FormControl>
-                                                <Input 
+                                                <Input
                                                     {...field}
                                                     disabled={true}
                                                 />
